--- conflicted
+++ resolved
@@ -35,11 +35,6 @@
 import lms.envs.common
 # Although this module itself may not use these imported variables, other dependent modules may.
 from lms.envs.common import (
-<<<<<<< HEAD
-    USE_TZ, TECH_SUPPORT_EMAIL, PLATFORM_NAME, BUGS_EMAIL, DOC_STORE_CONFIG, ALL_LANGUAGES, WIKI_ENABLED, MODULESTORE,
-    update_module_store_settings, ASSET_IGNORE_REGEX, COPYRIGHT_YEAR,
-    YOUTUBE_API_KEY,
-=======
     USE_TZ, TECH_SUPPORT_EMAIL, PLATFORM_NAME, BUGS_EMAIL, DOC_STORE_CONFIG, DATA_DIR, ALL_LANGUAGES, WIKI_ENABLED,
     update_module_store_settings, ASSET_IGNORE_REGEX, COPYRIGHT_YEAR, PARENTAL_CONSENT_AGE_LIMIT,
     # The following PROFILE_IMAGE_* settings are included as they are
@@ -50,7 +45,6 @@
     # The following setting is included as it is used to check whether to
     # display credit eligibility table on the CMS or not.
     ENABLE_CREDIT_ELIGIBILITY, YOUTUBE_API_KEY
->>>>>>> bde4dc5f
 )
 from path import path
 from warnings import simplefilter
