--- conflicted
+++ resolved
@@ -88,22 +88,13 @@
         with modulestore().default_store(ModuleStoreEnum.Type.split):
             module_store = modulestore()
             course_id = module_store.make_course_key(u'Юникода', u'unicode_course', u'échantillon')
-<<<<<<< HEAD
-            import_from_xml(
-=======
             import_course_from_xml(
->>>>>>> bde4dc5f
                 module_store,
                 self.user.id,
                 TEST_DATA_DIR,
                 ['2014_Uni'],
-<<<<<<< HEAD
-                target_course_id=course_id,
-                create_course_if_not_present=True
-=======
                 target_id=course_id,
                 create_if_not_present=True
->>>>>>> bde4dc5f
             )
 
             course = module_store.get_course(course_id)
