// studio - utilities - mixins and extends
// ====================

// mixins - utility
@mixin clearfix {
	&:after {
		content: '';
		display: block;
		height: 0;
		visibility: hidden;
		clear: both;
	}
}

<<<<<<< HEAD
// buttons
=======
// mixins - grandfathered
>>>>>>> 33d39a85
@mixin button {
	display: inline-block;
	padding: ($baseline/5) $baseline ($baseline/4);
	@include font-size(14);
	font-weight: 700;
	@include box-shadow(0 1px 0 rgba(255, 255, 255, .3) inset, 0 0 0 rgba(0, 0, 0, 0));
	@include transition(background-color .15s, box-shadow .15s);

	&.disabled {
		border: 1px solid $gray-l1 !important;
		border-radius: 3px !important;
		background: $gray-l1 !important;
		color: $gray-d1 !important;
		pointer-events: none;
		cursor: none;
		&:hover {
			box-shadow: 0 0 0 0 !important;
		}
	}

	&:hover, &.active {
		@include box-shadow(0 1px 0 rgba(255, 255, 255, .3) inset, 0 1px 1px rgba(0, 0, 0, .15));
	}
}

// button - green
@mixin green-button {
	@include button;
	border: 1px solid $green-d1;
	border-radius: 3px;
	@include linear-gradient(top, rgba(255, 255, 255, .3), rgba(255, 255, 255, 0));
	background-color: $green;
	@include box-shadow(0 1px 0 rgba(255, 255, 255, .3) inset);
	color: $white;

	&:hover {
		background-color: $green-s1;
		color: $white;
	}

	&.disabled {
		border: 1px solid $green-l3 !important;
		background: $green-l3 !important;
		color: $white !important;
		@include box-shadow(none);
	}
}

// button - blue
@mixin blue-button {
	@include button;
	border: 1px solid $blue-d1;
	border-radius: 3px;
	@include linear-gradient(top, rgba(255, 255, 255, .3), rgba(255, 255, 255, 0));
	background-color: $blue;
	color: $white;

	&:hover, &.active {
		background-color: $blue-s2;
		color: $white;
	}

	&.disabled {
		border: 1px solid $blue-l3 !important;
		background: $blue-l3 !important;
		color: $white !important;
		@include box-shadow(none);
	}
}

// button - red
@mixin red-button {
	@include button;
	border: 1px solid $red-d1;
	border-radius: 3px;
	@include linear-gradient(top, rgba(255, 255, 255, .3), rgba(255, 255, 255, 0));
	background-color: $red;
	color: $white;

	&:hover, &.active {
		background-color: $red-s1;
		color: $white;
	}

	&.disabled {
		border: 1px solid $red-l3 !important;
		background: $red-l3 !important;
		color: $white !important;
		@include box-shadow(none);
	}
}

// button - pink
@mixin pink-button {
	@include button;
	border: 1px solid $pink-d1;
	border-radius: 3px;
	@include linear-gradient(top, rgba(255, 255, 255, .3), rgba(255, 255, 255, 0));
	background-color: $pink;
	color: $white;

	&:hover, &.active {
		background-color: $pink-s1;
		color: $white;
	}

	&.disabled {
		border: 1px solid $pink-l3 !important;
		background: $pink-l3 !important;
		color: $white !important;
		@include box-shadow(none);
	}
}

// button - orange
@mixin orange-button {
	@include button;
	border: 1px solid $orange-d1;
	border-radius: 3px;
	@include linear-gradient(top, rgba(255, 255, 255, 0.4), rgba(255, 255, 255, 0) 60%);
	background-color: $orange;
	@include box-shadow(0 1px 0 rgba(255, 255, 255, .3) inset);
	color: $gray-d2;

	&:hover {
		background-color: $orange-s2;
		color: $gray-d2;
	}

	&.disabled {
		border: 1px solid $orange-l3 !important;
		background: $orange-l2 !important;
		color: $gray-l1 !important;
		@include box-shadow(none);
	}
}

// button - white
@mixin white-button {
  @include button;
  border: 1px solid $mediumGrey;
  border-radius: 3px;
  @include linear-gradient(top, rgba(255, 255, 255, 0.6), rgba(255, 255, 255, 0));
  background-color: #dfe5eb;
  @include box-shadow(0 1px 0 rgba(255, 255, 255, .3) inset);
  color: rgb(92, 103, 122);
  text-shadow: 0 1px 0 rgba(255, 255, 255, .5);

  &:hover {
    background-color: rgb(222, 236, 247);
    color: rgb(92, 103, 122);
  }
}

// button - grey
@mixin grey-button {
	@include button;
	border: 1px solid $gray-d2;
	border-radius: 3px;
	@include linear-gradient(top, rgba(255, 255, 255, .3), rgba(255, 255, 255, 0));
	background-color: #d1dae3;
	@include box-shadow(0 1px 0 rgba(255, 255, 255, .3) inset);
	color: #6d788b;

	&:hover {
		background-color: #d9e3ee;
		color: #6d788b;
	}
}

<<<<<<< HEAD
// button - grey dark
=======
@mixin gray-button {
	@include button;
	border: 1px solid $gray-d1;
	border-radius: 3px;
	@include linear-gradient(top, $white-t1, rgba(255, 255, 255, 0));
	background-color: $gray-d2;
	@include box-shadow(0 1px 0 $white-t1 inset);
	color: $gray-l3;

	&:hover {
		background-color: $gray-d3;
		color: $white;
	}
}

@mixin green-button {
	@include button;
	border: 1px solid $darkGreen;
	border-radius: 3px;
	@include linear-gradient(top, rgba(255, 255, 255, .3), rgba(255, 255, 255, 0));
	background-color: $green;
	@include box-shadow(0 1px 0 rgba(255, 255, 255, .3) inset);
	color: #fff;

	&:hover {
		background-color: $brightGreen;
		color: #fff;
	}

	&.disabled {
		border: 1px solid $disabledGreen !important;
		background: $disabledGreen !important;
		color: #fff !important;
		@include box-shadow(none);
	}
}

>>>>>>> 33d39a85
@mixin dark-grey-button {
	@include button;
	border: 1px solid $gray-d2;
	border-radius: 3px;
	background: -webkit-linear-gradient(top, rgba(255, 255, 255, .2), rgba(255, 255, 255, 0)) $gray-d1;
	box-shadow: 0 1px 0 rgba(255, 255, 255, .2) inset;
	color: $white;

	&:hover {
		background-color: $gray-d4;
		color: $white;
	}
}


// ====================

// UI
@mixin edit-box {
	padding: 15px 20px;
	border-radius: 3px;
	background-color: $lightBluishGrey2;
	color: #3c3c3c;
	@include box-shadow(0 1px 0 rgba(255, 255, 255, .2) inset);

	label {
		color: $baseFontColor;
	}

	input,
	textarea {
		border: 1px solid $darkGrey;
	}

	textarea {
		min-height: 80px;		
	}

	h5 {
		margin-bottom: 8px;
		color: #fff;
		font-weight: 700;
	}

	.row {
		margin-bottom: 10px;
		padding: 0;
		border: none;
	}

	.save-button {
		@include blue-button;
		margin-top: 0;
	}

	.cancel-button {
		@include white-button;
		margin-top: 0;
	}
}

@mixin tree-view {
	border: 1px solid $mediumGrey;
	background: $lightGrey;

	.branch {
		margin-bottom: 10px;

		&.collapsed {
			margin-bottom: 0;
		}
	}

	.branch > .section-item {
		border-top: 1px solid #c5cad4;
	}

	.section-item {
		position: relative;
		display: block;
		padding: 6px 8px 8px 16px;			
		background: #edf1f5;
		font-size: 13px;

		&:hover {
			background: #fffcf1;

			.item-actions {
				display: block;
			}
		}

		&.editing {
			background: #fffcf1;
		}

		.draft-item:after,
		.public-item:after,
		.private-item:after {
			margin-left: 3px;
			font-size: 9px;
			font-weight: 600;
			text-transform: uppercase;
		}

		.draft-item:after {
			content: "- draft";
		}

		.private-item:after {
			content: "- private";
		}

		.private-item {
			color: #a4aab7;
		}

		.draft-item {
			color: #9f7d10;
		}
	}

	a {
		color: $baseFontColor;

		&.new-unit-item {
			color: #6d788b;
		}
	}

	ol {
		.section-item {
			padding-left: 56px;
		}

		.new-unit-item {
			margin-left: 56px;
		}
	}

	ol ol {
		.section-item {
			padding-left: 96px;
		}

		.new-unit-item {
			margin-left: 96px;
		}
	}
}

<<<<<<< HEAD
// ====================

// sunsetted mixins
=======
>>>>>>> 33d39a85
@mixin active {
	@include linear-gradient(top, rgba(255, 255, 255, .4), rgba(255, 255, 255, 0));
	background-color: rgba(255, 255, 255, .3);
	@include box-shadow(0 -1px 0 rgba(0, 0, 0, .2) inset, 0 1px 0 #fff inset);
	text-shadow: 0 1px 0 rgba(255, 255, 255, 0.5);
}

// ====================

// extends - buttons
.btn {
  @include box-sizing(border-box);
  @include transition(color 0.25s ease-in-out, border-color 0.25s ease-in-out, background 0.25s ease-in-out, box-shadow 0.25s ease-in-out);
  display: inline-block;
  cursor: pointer;

  &:hover, &:active {

  }

  &.disabled, &[disabled] {
    cursor: default;
    pointer-events: none;
    opacity: 0.5;
  }

  .icon-inline {
    display: inline-block;
    vertical-align: middle;
    margin-right: ($baseline/4);
  }
}

// pill button
.btn-pill {
	@include border-radius($baseline/5);
}

.btn-rounded {
	@include border-radius($baseline/2);
}

// primary button
.btn-primary {
  @extend .btn;
  @extend .btn-pill;
  padding:($baseline/2) $baseline;
  border-width: 1px;
  border-style: solid;
  line-height: 1.5em;
  text-align: center;

  &:hover, &:active {
    @include box-shadow(0 2px 1px $shadow-l1);
  }

  &.current, &.active {
  	@include box-shadow(inset 1px 1px 2px $shadow-d1);

  	&:hover, &:active {
  		@include box-shadow(inset 1px 1px 1px $shadow-d1);
  	}
  }
}

// secondary button
.btn-secondary {
	@extend .btn;
	@extend .btn-pill;
	border-width: 1px;
  border-style: solid;
	padding:($baseline/2) $baseline;
  background: transparent;
  line-height: 1.5em;
  text-align: center;

	&:hover, &:active {

	}

	&.current, &.active {

	}
}

// ====================

// extends - depth levels
.depth0 { z-index: 0; }
.depth1 { z-index: 10; }
.depth2 { z-index: 100; }
.depth3 { z-index: 1000; }
.depth4 { z-index: 10000; }
.depth5 { z-index: 100000; }<|MERGE_RESOLUTION|>--- conflicted
+++ resolved
@@ -12,11 +12,7 @@
 	}
 }
 
-<<<<<<< HEAD
-// buttons
-=======
 // mixins - grandfathered
->>>>>>> 33d39a85
 @mixin button {
 	display: inline-block;
 	padding: ($baseline/5) $baseline ($baseline/4);
@@ -42,7 +38,6 @@
 	}
 }
 
-// button - green
 @mixin green-button {
 	@include button;
 	border: 1px solid $green-d1;
@@ -65,7 +60,6 @@
 	}
 }
 
-// button - blue
 @mixin blue-button {
 	@include button;
 	border: 1px solid $blue-d1;
@@ -87,7 +81,6 @@
 	}
 }
 
-// button - red
 @mixin red-button {
 	@include button;
 	border: 1px solid $red-d1;
@@ -109,7 +102,6 @@
 	}
 }
 
-// button - pink
 @mixin pink-button {
 	@include button;
 	border: 1px solid $pink-d1;
@@ -131,7 +123,6 @@
 	}
 }
 
-// button - orange
 @mixin orange-button {
 	@include button;
 	border: 1px solid $orange-d1;
@@ -154,7 +145,6 @@
 	}
 }
 
-// button - white
 @mixin white-button {
   @include button;
   border: 1px solid $mediumGrey;
@@ -171,7 +161,6 @@
   }
 }
 
-// button - grey
 @mixin grey-button {
 	@include button;
 	border: 1px solid $gray-d2;
@@ -187,9 +176,6 @@
 	}
 }
 
-<<<<<<< HEAD
-// button - grey dark
-=======
 @mixin gray-button {
 	@include button;
 	border: 1px solid $gray-d1;
@@ -205,29 +191,6 @@
 	}
 }
 
-@mixin green-button {
-	@include button;
-	border: 1px solid $darkGreen;
-	border-radius: 3px;
-	@include linear-gradient(top, rgba(255, 255, 255, .3), rgba(255, 255, 255, 0));
-	background-color: $green;
-	@include box-shadow(0 1px 0 rgba(255, 255, 255, .3) inset);
-	color: #fff;
-
-	&:hover {
-		background-color: $brightGreen;
-		color: #fff;
-	}
-
-	&.disabled {
-		border: 1px solid $disabledGreen !important;
-		background: $disabledGreen !important;
-		color: #fff !important;
-		@include box-shadow(none);
-	}
-}
-
->>>>>>> 33d39a85
 @mixin dark-grey-button {
 	@include button;
 	border: 1px solid $gray-d2;
@@ -242,10 +205,6 @@
 	}
 }
 
-
-// ====================
-
-// UI
 @mixin edit-box {
 	padding: 15px 20px;
 	border-radius: 3px;
@@ -263,7 +222,7 @@
 	}
 
 	textarea {
-		min-height: 80px;		
+		min-height: 80px;
 	}
 
 	h5 {
@@ -308,7 +267,7 @@
 	.section-item {
 		position: relative;
 		display: block;
-		padding: 6px 8px 8px 16px;			
+		padding: 6px 8px 8px 16px;
 		background: #edf1f5;
 		font-size: 13px;
 
@@ -379,12 +338,9 @@
 	}
 }
 
-<<<<<<< HEAD
 // ====================
 
 // sunsetted mixins
-=======
->>>>>>> 33d39a85
 @mixin active {
 	@include linear-gradient(top, rgba(255, 255, 255, .4), rgba(255, 255, 255, 0));
 	background-color: rgba(255, 255, 255, .3);
