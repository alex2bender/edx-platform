--- conflicted
+++ resolved
@@ -774,28 +774,16 @@
 
         # Translators: "Terms of Service" is a legal document users must agree to
         # in order to register a new account.
-<<<<<<< HEAD
-        label = _(u"I agree to the {platform_name} {terms_of_service}.").format(
-            platform_name=configuration_helpers.get_value("PLATFORM_NAME", settings.PLATFORM_NAME),
-            terms_of_service=terms_link
-=======
         label = _(u"I agree to the {platform_name} {terms_of_service}").format(
             platform_name=configuration_helpers.get_value("PLATFORM_NAME", settings.PLATFORM_NAME),
             terms_of_service=terms_label
->>>>>>> 596a44c3
         )
 
         # Translators: "Terms of Service" is a legal document users must agree to
         # in order to register a new account.
-<<<<<<< HEAD
-        error_msg = _(u"You must agree to the {platform_name} {terms_of_service}.").format(
-            platform_name=configuration_helpers.get_value("PLATFORM_NAME", settings.PLATFORM_NAME),
-            terms_of_service=terms_link
-=======
         error_msg = _(u"You must agree to the {platform_name} {terms_of_service}").format(
             platform_name=configuration_helpers.get_value("PLATFORM_NAME", settings.PLATFORM_NAME),
             terms_of_service=terms_label
->>>>>>> 596a44c3
         )
 
         form_desc.add_field(
@@ -829,28 +817,16 @@
 
         # Translators: "Terms of service" is a legal document users must agree to
         # in order to register a new account.
-<<<<<<< HEAD
-        label = _(u"I agree to the {platform_name} {terms_of_service}.").format(
-            platform_name=configuration_helpers.get_value("PLATFORM_NAME", settings.PLATFORM_NAME),
-            terms_of_service=terms_link
-=======
         label = _(u"I agree to the {platform_name} {terms_of_service}").format(
             platform_name=configuration_helpers.get_value("PLATFORM_NAME", settings.PLATFORM_NAME),
             terms_of_service=terms_label
->>>>>>> 596a44c3
         )
 
         # Translators: "Terms of service" is a legal document users must agree to
         # in order to register a new account.
-<<<<<<< HEAD
-        error_msg = _(u"You must agree to the {platform_name} {terms_of_service}.").format(
-            platform_name=configuration_helpers.get_value("PLATFORM_NAME", settings.PLATFORM_NAME),
-            terms_of_service=terms_link
-=======
         error_msg = _(u"You must agree to the {platform_name} {terms_of_service}").format(
             platform_name=configuration_helpers.get_value("PLATFORM_NAME", settings.PLATFORM_NAME),
             terms_of_service=terms_label
->>>>>>> 596a44c3
         )
 
         form_desc.add_field(
