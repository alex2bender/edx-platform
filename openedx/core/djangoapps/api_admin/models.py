"""Models for API management."""


import logging
from smtplib import SMTPException
from urllib.parse import urlunsplit

from config_models.models import ConfigurationModel
from django.conf import settings
from django.contrib.auth.models import User  # lint-amnesty, pylint: disable=imported-auth-user
from django.contrib.sites.models import Site
from django.core.mail import send_mail
from django.db import models
from django.db.models.signals import post_save, pre_save
from django.dispatch import receiver
from django.urls import reverse
from django.utils.translation import ugettext as _u
from django.utils.translation import ugettext_lazy as _
from django.utils.encoding import python_2_unicode_compatible

from model_utils.models import TimeStampedModel

from common.djangoapps.edxmako.shortcuts import render_to_string
from openedx.core.djangoapps.site_configuration import helpers as configuration_helpers

log = logging.getLogger(__name__)


<<<<<<< HEAD
@python_2_unicode_compatible
=======
>>>>>>> ab4e2593
class ApiAccessRequest(TimeStampedModel):
    """
    Model to track API access for a user.

    .. pii: Stores a website, company name, company address for this user
    .. pii_types: location, external_service, other
    .. pii_retirement: local_api
    """

    PENDING = 'pending'
    DENIED = 'denied'
    APPROVED = 'approved'
    STATUS_CHOICES = (
        (PENDING, _('Pending')),
        (DENIED, _('Denied')),
        (APPROVED, _('Approved')),
    )
    user = models.OneToOneField(User, related_name='api_access_request', on_delete=models.CASCADE)
    status = models.CharField(
        max_length=255,
        choices=STATUS_CHOICES,
        default=PENDING,
        db_index=True,
        help_text=_('Status of this API access request'),
    )
    website = models.URLField(help_text=_('The URL of the website associated with this API user.'))
    reason = models.TextField(help_text=_('The reason this user wants to access the API.'))
    company_name = models.CharField(max_length=255, default='')
    company_address = models.CharField(max_length=255, default='')
    site = models.ForeignKey(Site, on_delete=models.CASCADE)
    contacted = models.BooleanField(default=False)

    class Meta:
        get_latest_by = 'modified'
        ordering = ('-modified', '-created',)

    @classmethod
    def has_api_access(cls, user):
        """Returns whether or not this user has been granted API access.

        Arguments:
            user (User): The user to check access for.

        Returns:
            bool
        """
        return cls.api_access_status(user) == cls.APPROVED

    @classmethod
    def api_access_status(cls, user):
        """
        Returns the user's API access status, or None if they have not
        requested access.

        Arguments:
            user (User): The user to check access for.

        Returns:
            str or None
        """
        try:
            return cls.objects.get(user=user).status
        except cls.DoesNotExist:
            return None

    @classmethod
    def retire_user(cls, user):
        """
        Retires the user's API acccess request table for GDPR

        Arguments:
            user (User): The user linked to the data to retire in the model.

        Returns:
            True: If the user has a linked data in the model and retirement is successful
            False: user has no linked data in the model.
        """
        try:
            retire_target = cls.objects.get(user=user)
        except cls.DoesNotExist:
            return False
        else:
            retire_target.website = ''
            retire_target.company_address = ''
            retire_target.company_name = ''
            retire_target.reason = ''
            retire_target.save()
            return True

    def approve(self):
        """Approve this request."""
        log.info('Approving API request from user [%s].', self.user.id)
        self.status = self.APPROVED
        self.save()

    def deny(self):
        """Deny this request."""
        log.info('Denying API request from user [%s].', self.user.id)
        self.status = self.DENIED
        self.save()

    def __str__(self):
        return f'ApiAccessRequest {self.website} [{self.status}]'


@python_2_unicode_compatible
class ApiAccessConfig(ConfigurationModel):
    """
    Configuration for API management.

    .. no_pii:
    """

    def __str__(self):
        return f'ApiAccessConfig [enabled={self.enabled}]'


@receiver(post_save, sender=ApiAccessRequest, dispatch_uid="api_access_request_post_save_email")
def send_request_email(sender, instance, created, **kwargs):   # pylint: disable=unused-argument
    """ Send request email after new record created. """
    if created:
        _send_new_pending_email(instance)


@receiver(pre_save, sender=ApiAccessRequest, dispatch_uid="api_access_request_pre_save_email")
def send_decision_email(sender, instance, **kwargs):  # pylint: disable=unused-argument
    """ Send decision email after status changed. """
    if instance.id and not instance.contacted:
        old_instance = ApiAccessRequest.objects.get(pk=instance.id)
        if instance.status != old_instance.status:
            _send_decision_email(instance)


def _send_new_pending_email(instance):
    """ Send an email to settings.API_ACCESS_MANAGER_EMAIL with the contents of this API access request. """
    context = {
        'approval_url': urlunsplit(
            (
                'https' if settings.HTTPS == 'on' else 'http',
                instance.site.domain,
                reverse('admin:api_admin_apiaccessrequest_change', args=(instance.id,)),
                '',
                '',
            )
        ),
        'api_request': instance
    }

    message = render_to_string('api_admin/api_access_request_email_new_request.txt', context)
    try:
        send_mail(
            _u('API access request from {company}').format(company=instance.company_name),
            message,
            settings.API_ACCESS_FROM_EMAIL,
            [settings.API_ACCESS_MANAGER_EMAIL],
            fail_silently=False
        )
    except SMTPException:
        log.exception('Error sending API user notification email for request [%s].', instance.id)


def _send_decision_email(instance):
    """ Send an email to requesting user with the decision made about their request. """
    context = {
        'name': instance.user.username,
        'api_management_url': urlunsplit(
            (
                'https' if settings.HTTPS == 'on' else 'http',
                instance.site.domain,
                reverse('api_admin:api-status'),
                '',
                '',
            )
        ),
        'authentication_docs_url': settings.AUTH_DOCUMENTATION_URL,
        'api_docs_url': settings.API_DOCUMENTATION_URL,
        'support_email_address': settings.API_ACCESS_FROM_EMAIL,
        'platform_name': configuration_helpers.get_value('PLATFORM_NAME', settings.PLATFORM_NAME)
    }

    message = render_to_string(
        f'api_admin/api_access_request_email_{instance.status}.txt',
        context
    )
    try:
        send_mail(
            _u('API access request'),
            message,
            settings.API_ACCESS_FROM_EMAIL,
            [instance.user.email],
            fail_silently=False
        )
        instance.contacted = True
    except SMTPException:
        log.exception('Error sending API user notification email for request [%s].', instance.id)


@python_2_unicode_compatible
class Catalog(models.Model):
    """
    A (non-Django-managed) model for Catalogs in the course discovery service.

    .. no_pii:
    """

    id = models.IntegerField(primary_key=True)  # pylint: disable=invalid-name
    name = models.CharField(max_length=255, null=False, blank=False)
    query = models.TextField(null=False, blank=False)
    viewers = models.TextField()

    class Meta:
        # Catalogs live in course discovery, so we do not create any
        # tables in LMS. Instead we override the save method to not
        # touch the database, and use our API client to communicate
        # with discovery.
        managed = False

    def __init__(self, *args, **kwargs):
        attributes = kwargs.get('attributes')
        if attributes:
            self.id = attributes['id']  # pylint: disable=invalid-name
            self.name = attributes['name']
            self.query = attributes['query']
            self.viewers = attributes['viewers']
        else:
            super().__init__(*args, **kwargs)

    def save(self, **kwargs):  # lint-amnesty, pylint: disable=arguments-differ, unused-argument
        return None

    @property
    def attributes(self):
        """Return a dictionary representation of this catalog."""
        return {
            'id': self.id,
            'name': self.name,
            'query': self.query,
            'viewers': self.viewers,
        }

    def __str__(self):
        return f'Catalog {self.name} [{self.query}]'<|MERGE_RESOLUTION|>--- conflicted
+++ resolved
@@ -16,7 +16,6 @@
 from django.urls import reverse
 from django.utils.translation import ugettext as _u
 from django.utils.translation import ugettext_lazy as _
-from django.utils.encoding import python_2_unicode_compatible
 
 from model_utils.models import TimeStampedModel
 
@@ -26,10 +25,6 @@
 log = logging.getLogger(__name__)
 
 
-<<<<<<< HEAD
-@python_2_unicode_compatible
-=======
->>>>>>> ab4e2593
 class ApiAccessRequest(TimeStampedModel):
     """
     Model to track API access for a user.
@@ -135,7 +130,6 @@
         return f'ApiAccessRequest {self.website} [{self.status}]'
 
 
-@python_2_unicode_compatible
 class ApiAccessConfig(ConfigurationModel):
     """
     Configuration for API management.
@@ -227,7 +221,6 @@
         log.exception('Error sending API user notification email for request [%s].', instance.id)
 
 
-@python_2_unicode_compatible
 class Catalog(models.Model):
     """
     A (non-Django-managed) model for Catalogs in the course discovery service.
