"""
Tests of CourseDurationLimitConfig.
"""

import itertools
from datetime import datetime, timedelta
from unittest.mock import Mock

import ddt
import pytest
import pytz
from django.utils import timezone
from edx_django_utils.cache import RequestCache
<<<<<<< HEAD
from unittest.mock import Mock
=======
>>>>>>> a872383a
from opaque_keys.edx.locator import CourseLocator

from common.djangoapps.course_modes.tests.factories import CourseModeFactory
from common.djangoapps.student.tests.factories import CourseEnrollmentFactory, UserFactory
from openedx.core.djangoapps.config_model_utils.models import Provenance
from openedx.core.djangoapps.content.course_overviews.tests.factories import CourseOverviewFactory
from openedx.core.djangoapps.site_configuration.tests.factories import SiteConfigurationFactory
from openedx.core.djangolib.testing.utils import CacheIsolationTestCase
from openedx.features.course_duration_limits.models import CourseDurationLimitConfig


@ddt.ddt
class TestCourseDurationLimitConfig(CacheIsolationTestCase):
    """
    Tests of CourseDurationLimitConfig
    """

    ENABLED_CACHES = ['default']

    def setUp(self):
        self.course_overview = CourseOverviewFactory.create()
        CourseModeFactory.create(course_id=self.course_overview.id, mode_slug='audit')
        CourseModeFactory.create(course_id=self.course_overview.id, mode_slug='verified')
        self.user = UserFactory.create()
<<<<<<< HEAD
        super().setUp()
=======
        super().setUp()  # lint-amnesty, pylint: disable=super-with-arguments
>>>>>>> a872383a

    @ddt.data(
        (True, True),
        (True, False),
        (False, True),
        (False, False),
    )
    @ddt.unpack
    def test_enabled_for_enrollment(
        self,
        already_enrolled,
        enrolled_before_enabled,
    ):

        # Tweak the datetime to enable the config so that it is either before
        # or after now (which is when the enrollment will be created)
        if enrolled_before_enabled:
            enabled_as_of = timezone.now() + timedelta(days=1)
        else:
            enabled_as_of = timezone.now() - timedelta(days=1)

        CourseDurationLimitConfig.objects.create(
            enabled=True,
            course=self.course_overview,
            enabled_as_of=enabled_as_of,
        )

        if already_enrolled:
            existing_enrollment = CourseEnrollmentFactory.create(  # lint-amnesty, pylint: disable=unused-variable
                user=self.user,
                course=self.course_overview,
            )
        else:
            existing_enrollment = None

        user = self.user
        course_key = self.course_overview.id  # lint-amnesty, pylint: disable=unused-variable

        query_count = 7

        with self.assertNumQueries(query_count):
            enabled = CourseDurationLimitConfig.enabled_for_enrollment(user, self.course_overview)
            assert (not enrolled_before_enabled) == enabled

    def test_enabled_for_enrollment_failure(self):
        with pytest.raises(ValueError):
            CourseDurationLimitConfig.enabled_for_enrollment(None, None)
        with pytest.raises(ValueError):
            CourseDurationLimitConfig.enabled_for_enrollment(
                Mock(name='user'),
                None
            )
        with pytest.raises(ValueError):
            CourseDurationLimitConfig.enabled_for_enrollment(
                None,
                Mock(name='course_key')
            )

    @ddt.data(True, False)
    def test_enabled_for_course(
        self,
        before_enabled,
    ):
        config = CourseDurationLimitConfig.objects.create(
            enabled=True,
            course=self.course_overview,
            enabled_as_of=timezone.now(),
        )

        # Tweak the datetime to check for course enablement so it is either
        # before or after when the configuration was enabled
        if before_enabled:
            target_datetime = config.enabled_as_of - timedelta(days=1)
        else:
            target_datetime = config.enabled_as_of + timedelta(days=1)

        course_key = self.course_overview.id

        assert (not before_enabled) == CourseDurationLimitConfig.enabled_for_course(
            course_key=course_key, target_datetime=target_datetime
        )

    @ddt.data(
        # Generate all combinations of setting each configuration level to True/False/None
        *itertools.product(*([(True, False, None)] * 4 + [(True, False)]))
    )
    @ddt.unpack
    def test_config_overrides(self, global_setting, site_setting, org_setting, course_setting, reverse_order):
        """
        Test that the stacked configuration overrides happen in the correct order and priority.

        This is tested by exhaustively setting each combination of contexts, and validating that only
        the lowest level context that is set to not-None is applied.
        """
        # Add a bunch of configuration outside the contexts that are being tested, to make sure
        # there are no leaks of configuration across contexts
        non_test_course_enabled = CourseOverviewFactory.create(org='non-test-org-enabled')
        non_test_course_disabled = CourseOverviewFactory.create(org='non-test-org-disabled')
        non_test_site_cfg_enabled = SiteConfigurationFactory.create(
            site_values={'course_org_filter': non_test_course_enabled.org}
        )
        non_test_site_cfg_disabled = SiteConfigurationFactory.create(
            site_values={'course_org_filter': non_test_course_disabled.org}
        )

        CourseDurationLimitConfig.objects.create(course=non_test_course_enabled, enabled=True)
        CourseDurationLimitConfig.objects.create(course=non_test_course_disabled, enabled=False)
        CourseDurationLimitConfig.objects.create(org=non_test_course_enabled.org, enabled=True)
        CourseDurationLimitConfig.objects.create(org=non_test_course_disabled.org, enabled=False)
        CourseDurationLimitConfig.objects.create(site=non_test_site_cfg_enabled.site, enabled=True)
        CourseDurationLimitConfig.objects.create(site=non_test_site_cfg_disabled.site, enabled=False)

        # Set up test objects
        test_course = CourseOverviewFactory.create(org='test-org')
        test_site_cfg = SiteConfigurationFactory.create(
            site_values={'course_org_filter': test_course.org}
        )

        if reverse_order:
            CourseDurationLimitConfig.objects.create(site=test_site_cfg.site, enabled=site_setting)
            CourseDurationLimitConfig.objects.create(org=test_course.org, enabled=org_setting)
            CourseDurationLimitConfig.objects.create(course=test_course, enabled=course_setting)
            CourseDurationLimitConfig.objects.create(enabled=global_setting)
        else:
            CourseDurationLimitConfig.objects.create(enabled=global_setting)
            CourseDurationLimitConfig.objects.create(course=test_course, enabled=course_setting)
            CourseDurationLimitConfig.objects.create(org=test_course.org, enabled=org_setting)
            CourseDurationLimitConfig.objects.create(site=test_site_cfg.site, enabled=site_setting)

        expected_global_setting = self._resolve_settings([global_setting])
        expected_site_setting = self._resolve_settings([global_setting, site_setting])
        expected_org_setting = self._resolve_settings([global_setting, site_setting, org_setting])
        expected_course_setting = self._resolve_settings([global_setting, site_setting, org_setting, course_setting])

        assert expected_global_setting == CourseDurationLimitConfig.current().enabled
        assert expected_site_setting == CourseDurationLimitConfig.current(site=test_site_cfg.site).enabled
        assert expected_org_setting == CourseDurationLimitConfig.current(org=test_course.org).enabled
        assert expected_course_setting == CourseDurationLimitConfig.current(course_key=test_course.id).enabled

    def test_all_current_course_configs(self):
        # Set up test objects
        for global_setting in (True, False, None):
            CourseDurationLimitConfig.objects.create(enabled=global_setting, enabled_as_of=datetime(2018, 1, 1, tzinfo=pytz.UTC))  # lint-amnesty, pylint: disable=line-too-long
            for site_setting in (True, False, None):
                test_site_cfg = SiteConfigurationFactory.create(
                    site_values={'course_org_filter': []}
                )
                CourseDurationLimitConfig.objects.create(
                    site=test_site_cfg.site, enabled=site_setting, enabled_as_of=datetime(2018, 1, 1, tzinfo=pytz.UTC)
                )

                for org_setting in (True, False, None):
                    test_org = f"{test_site_cfg.id}-{org_setting}"
                    test_site_cfg.site_values['course_org_filter'].append(test_org)
                    test_site_cfg.save()

                    CourseDurationLimitConfig.objects.create(
                        org=test_org, enabled=org_setting, enabled_as_of=datetime(2018, 1, 1, tzinfo=pytz.UTC)
                    )

                    for course_setting in (True, False, None):
                        test_course = CourseOverviewFactory.create(
                            org=test_org,
                            id=CourseLocator(test_org, 'test_course', f'run-{course_setting}')
                        )
                        CourseDurationLimitConfig.objects.create(
                            course=test_course, enabled=course_setting, enabled_as_of=datetime(2018, 1, 1, tzinfo=pytz.UTC)  # lint-amnesty, pylint: disable=line-too-long
                        )

            with self.assertNumQueries(4):
                all_configs = CourseDurationLimitConfig.all_current_course_configs()

        # Deliberatly using the last all_configs that was checked after the 3rd pass through the global_settings loop
        # We should be creating 3^4 courses (3 global values * 3 site values * 3 org values * 3 course values)
        # Plus 1 for the edX/toy/2012_Fall course
        assert len(all_configs) == ((3 ** 4) + 1)

        # Point-test some of the final configurations
        assert all_configs[CourseLocator('7-True', 'test_course', 'run-None')] == {
            'enabled': (True, Provenance.org),
            'enabled_as_of': (datetime(2018, 1, 1, 0, tzinfo=pytz.UTC),
                              Provenance.run)
        }
        assert all_configs[CourseLocator('7-True', 'test_course', 'run-False')] == {
            'enabled': (False, Provenance.run),
            'enabled_as_of': (datetime(2018, 1, 1, 0, tzinfo=pytz.UTC),
                              Provenance.run)
        }
        assert all_configs[CourseLocator('7-None', 'test_course', 'run-None')] == {
            'enabled': (True, Provenance.site),
            'enabled_as_of': (datetime(2018, 1, 1, 0, tzinfo=pytz.UTC),
                              Provenance.run)
        }

    def test_caching_global(self):
        global_config = CourseDurationLimitConfig(enabled=True, enabled_as_of=datetime(2018, 1, 1, tzinfo=pytz.UTC))
        global_config.save()

        RequestCache.clear_all_namespaces()

        # Check that the global value is not retrieved from cache after save
        with self.assertNumQueries(1):
            assert CourseDurationLimitConfig.current().enabled

        RequestCache.clear_all_namespaces()

        # Check that the global value can be retrieved from cache after read
        with self.assertNumQueries(0):
            assert CourseDurationLimitConfig.current().enabled

        global_config.enabled = False
        global_config.save()

        RequestCache.clear_all_namespaces()

        # Check that the global value in cache was deleted on save
        with self.assertNumQueries(1):
            assert not CourseDurationLimitConfig.current().enabled

    def test_caching_site(self):
        site_cfg = SiteConfigurationFactory()
        site_config = CourseDurationLimitConfig(site=site_cfg.site, enabled=True, enabled_as_of=datetime(2018, 1, 1, tzinfo=pytz.UTC))  # lint-amnesty, pylint: disable=line-too-long
        site_config.save()

        RequestCache.clear_all_namespaces()

        # Check that the site value is not retrieved from cache after save
        with self.assertNumQueries(1):
            assert CourseDurationLimitConfig.current(site=site_cfg.site).enabled

        RequestCache.clear_all_namespaces()

        # Check that the site value can be retrieved from cache after read
        with self.assertNumQueries(0):
            assert CourseDurationLimitConfig.current(site=site_cfg.site).enabled

        site_config.enabled = False
        site_config.save()

        RequestCache.clear_all_namespaces()

        # Check that the site value in cache was deleted on save
        with self.assertNumQueries(1):
            assert not CourseDurationLimitConfig.current(site=site_cfg.site).enabled

        global_config = CourseDurationLimitConfig(enabled=True, enabled_as_of=datetime(2018, 1, 1, tzinfo=pytz.UTC))
        global_config.save()

        RequestCache.clear_all_namespaces()

        # Check that the site value is not updated in cache by changing the global value
        with self.assertNumQueries(0):
            assert not CourseDurationLimitConfig.current(site=site_cfg.site).enabled

    def test_caching_org(self):
        course = CourseOverviewFactory.create(org='test-org')
        site_cfg = SiteConfigurationFactory.create(
            site_values={'course_org_filter': course.org}
        )
        org_config = CourseDurationLimitConfig(org=course.org, enabled=True, enabled_as_of=datetime(2018, 1, 1, tzinfo=pytz.UTC))  # lint-amnesty, pylint: disable=line-too-long
        org_config.save()

        RequestCache.clear_all_namespaces()

        # Check that the org value is not retrieved from cache after save
        with self.assertNumQueries(2):
            assert CourseDurationLimitConfig.current(org=course.org).enabled

        RequestCache.clear_all_namespaces()

        # Check that the org value can be retrieved from cache after read
        with self.assertNumQueries(0):
            assert CourseDurationLimitConfig.current(org=course.org).enabled

        org_config.enabled = False
        org_config.save()

        RequestCache.clear_all_namespaces()

        # Check that the org value in cache was deleted on save
        with self.assertNumQueries(2):
            assert not CourseDurationLimitConfig.current(org=course.org).enabled

        global_config = CourseDurationLimitConfig(enabled=True, enabled_as_of=datetime(2018, 1, 1, tzinfo=pytz.UTC))
        global_config.save()

        RequestCache.clear_all_namespaces()

        # Check that the org value is not updated in cache by changing the global value
        with self.assertNumQueries(0):
            assert not CourseDurationLimitConfig.current(org=course.org).enabled

        site_config = CourseDurationLimitConfig(site=site_cfg.site, enabled=True, enabled_as_of=datetime(2018, 1, 1, tzinfo=pytz.UTC))  # lint-amnesty, pylint: disable=line-too-long
        site_config.save()

        RequestCache.clear_all_namespaces()

        # Check that the org value is not updated in cache by changing the site value
        with self.assertNumQueries(0):
            assert not CourseDurationLimitConfig.current(org=course.org).enabled

    def test_caching_course(self):
        course = CourseOverviewFactory.create(org='test-org')
        site_cfg = SiteConfigurationFactory.create(
            site_values={'course_org_filter': course.org}
        )
        course_config = CourseDurationLimitConfig(course=course, enabled=True, enabled_as_of=datetime(2018, 1, 1, tzinfo=pytz.UTC))  # lint-amnesty, pylint: disable=line-too-long
        course_config.save()

        RequestCache.clear_all_namespaces()

        # Check that the org value is not retrieved from cache after save
        with self.assertNumQueries(2):
            assert CourseDurationLimitConfig.current(course_key=course.id).enabled

        RequestCache.clear_all_namespaces()

        # Check that the org value can be retrieved from cache after read
        with self.assertNumQueries(0):
            assert CourseDurationLimitConfig.current(course_key=course.id).enabled

        course_config.enabled = False
        course_config.save()

        RequestCache.clear_all_namespaces()

        # Check that the org value in cache was deleted on save
        with self.assertNumQueries(2):
            assert not CourseDurationLimitConfig.current(course_key=course.id).enabled

        global_config = CourseDurationLimitConfig(enabled=True, enabled_as_of=datetime(2018, 1, 1, tzinfo=pytz.UTC))
        global_config.save()

        RequestCache.clear_all_namespaces()

        # Check that the org value is not updated in cache by changing the global value
        with self.assertNumQueries(0):
            assert not CourseDurationLimitConfig.current(course_key=course.id).enabled

        site_config = CourseDurationLimitConfig(site=site_cfg.site, enabled=True, enabled_as_of=datetime(2018, 1, 1, tzinfo=pytz.UTC))  # lint-amnesty, pylint: disable=line-too-long
        site_config.save()

        RequestCache.clear_all_namespaces()

        # Check that the org value is not updated in cache by changing the site value
        with self.assertNumQueries(0):
            assert not CourseDurationLimitConfig.current(course_key=course.id).enabled

        org_config = CourseDurationLimitConfig(org=course.org, enabled=True, enabled_as_of=datetime(2018, 1, 1, tzinfo=pytz.UTC))  # lint-amnesty, pylint: disable=line-too-long
        org_config.save()

        RequestCache.clear_all_namespaces()

        # Check that the org value is not updated in cache by changing the site value
        with self.assertNumQueries(0):
            assert not CourseDurationLimitConfig.current(course_key=course.id).enabled

    def _resolve_settings(self, settings):
        if all(setting is None for setting in settings):
            return None

        return [
            setting
            for setting
            in settings
            if setting is not None
        ][-1]<|MERGE_RESOLUTION|>--- conflicted
+++ resolved
@@ -11,10 +11,7 @@
 import pytz
 from django.utils import timezone
 from edx_django_utils.cache import RequestCache
-<<<<<<< HEAD
 from unittest.mock import Mock
-=======
->>>>>>> a872383a
 from opaque_keys.edx.locator import CourseLocator
 
 from common.djangoapps.course_modes.tests.factories import CourseModeFactory
@@ -39,11 +36,7 @@
         CourseModeFactory.create(course_id=self.course_overview.id, mode_slug='audit')
         CourseModeFactory.create(course_id=self.course_overview.id, mode_slug='verified')
         self.user = UserFactory.create()
-<<<<<<< HEAD
-        super().setUp()
-=======
         super().setUp()  # lint-amnesty, pylint: disable=super-with-arguments
->>>>>>> a872383a
 
     @ddt.data(
         (True, True),
