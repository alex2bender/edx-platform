"""
Contains tests to verify correctness of course expiration functionality
"""

from datetime import timedelta
from unittest import mock

import ddt
<<<<<<< HEAD
from unittest import mock
=======
>>>>>>> a872383a
import six
from django.conf import settings
from django.urls import reverse
from django.utils.timezone import now

from common.djangoapps.course_modes.models import CourseMode
from common.djangoapps.student.models import CourseEnrollment, FBEEnrollmentExclusion
from common.djangoapps.student.roles import CourseInstructorRole
from common.djangoapps.student.tests.factories import TEST_PASSWORD, CourseEnrollmentFactory, UserFactory
from lms.djangoapps.courseware.tests.factories import (
    BetaTesterFactory,
    GlobalStaffFactory,
    InstructorFactory,
    OrgInstructorFactory,
    OrgStaffFactory,
    StaffFactory
)
from lms.djangoapps.courseware.tests.helpers import MasqueradeMixin
from lms.djangoapps.discussion.django_comment_client.tests.factories import RoleFactory
from openedx.core.djangoapps.content.course_overviews.models import CourseOverview
from openedx.core.djangoapps.course_date_signals.utils import MAX_DURATION, MIN_DURATION
from openedx.core.djangoapps.django_comment_common.models import (
    FORUM_ROLE_ADMINISTRATOR,
    FORUM_ROLE_COMMUNITY_TA,
    FORUM_ROLE_GROUP_MODERATOR,
    FORUM_ROLE_MODERATOR
)
from openedx.core.djangoapps.schedules.models import Schedule
from openedx.features.content_type_gating.helpers import CONTENT_GATING_PARTITION_ID, CONTENT_TYPE_GATE_GROUP_IDS
from openedx.features.course_duration_limits.access import get_user_course_expiration_date
from openedx.features.course_duration_limits.models import CourseDurationLimitConfig
from openedx.features.course_experience.tests.views.helpers import add_course_mode
from xmodule.modulestore.tests.django_utils import ModuleStoreTestCase
from xmodule.modulestore.tests.factories import CourseFactory
from xmodule.partitions.partitions import ENROLLMENT_TRACK_PARTITION_ID


# pylint: disable=no-member
@ddt.ddt
class CourseExpirationTestCase(ModuleStoreTestCase, MasqueradeMixin):
    """Tests to verify the get_user_course_expiration_date function is working correctly"""
    def setUp(self):
<<<<<<< HEAD
        super().setUp()
=======
        super().setUp()  # lint-amnesty, pylint: disable=super-with-arguments
>>>>>>> a872383a
        self.course = CourseFactory(
            start=now() - timedelta(weeks=10),
        )
        self.user = UserFactory()
        self.THREE_YEARS_AGO = now() - timedelta(days=(365 * 3))

        # Make this a verified course so we can test expiration date
        add_course_mode(self.course, mode_slug=CourseMode.AUDIT)
        add_course_mode(self.course)

    def tearDown(self):
        CourseEnrollment.unenroll(self.user, self.course.id)
<<<<<<< HEAD
        super().tearDown()
=======
        super().tearDown()  # lint-amnesty, pylint: disable=super-with-arguments
>>>>>>> a872383a

    def test_enrollment_mode(self):
        """Tests that verified enrollments do not have an expiration"""
        CourseEnrollment.enroll(self.user, self.course.id, CourseMode.VERIFIED)
        result = get_user_course_expiration_date(self.user, CourseOverview.get_from_id(self.course.id))
        assert result is None

    @mock.patch("openedx.core.djangoapps.course_date_signals.utils.get_course_run_details")
    @ddt.data(
        [int(MIN_DURATION.days / 7) - 1, MIN_DURATION, False],
        [7, timedelta(weeks=7), False],
        [int(MAX_DURATION.days / 7) + 1, MAX_DURATION, False],
        [None, MIN_DURATION, False],
        [int(MIN_DURATION.days / 7) - 1, MIN_DURATION, True],
        [7, timedelta(weeks=7), True],
        [int(MAX_DURATION.days / 7) + 1, MAX_DURATION, True],
        [None, MIN_DURATION, True],
    )
    @ddt.unpack
    def test_all_courses_with_weeks_to_complete(
        self,
        weeks_to_complete,
        access_duration,
        self_paced,
        mock_get_course_run_details,
    ):
        """
        Test that access_duration for a course is equal to the value of the weeks_to_complete field in discovery.
        If weeks_to_complete is None, access_duration will be the MIN_DURATION constant.

        """
        if self_paced:
            self.course.self_paced = True
        mock_get_course_run_details.return_value = {'weeks_to_complete': weeks_to_complete}
        enrollment = CourseEnrollment.enroll(self.user, self.course.id, CourseMode.AUDIT)
        CourseDurationLimitConfig.objects.create(
            enabled=True,
            course=CourseOverview.get_from_id(self.course.id),
            enabled_as_of=self.course.start,
        )
        result = get_user_course_expiration_date(
            self.user,
            CourseOverview.get_from_id(self.course.id),
        )
        assert result == (enrollment.created + access_duration)

    @mock.patch("openedx.core.djangoapps.course_date_signals.utils.get_course_run_details")
    def test_content_availability_date(self, mock_get_course_run_details):
        """
        Content availability date is course start date or enrollment date, whichever is later.
        """
        access_duration = timedelta(weeks=7)
        mock_get_course_run_details.return_value = {'weeks_to_complete': 7}

        # Content availability date is enrollment date
        start_date = now() - timedelta(weeks=10)
        past_course = CourseFactory(start=start_date)
        enrollment = CourseEnrollment.enroll(self.user, past_course.id, CourseMode.AUDIT)
        CourseDurationLimitConfig.objects.create(
            enabled=True,
            course=CourseOverview.get_from_id(past_course.id),
            enabled_as_of=past_course.start,
        )
        result = get_user_course_expiration_date(
            self.user,
            CourseOverview.get_from_id(past_course.id),
        )
        assert result is None

        add_course_mode(past_course, mode_slug=CourseMode.AUDIT)
        add_course_mode(past_course, upgrade_deadline_expired=False)
        result = get_user_course_expiration_date(
            self.user,
            CourseOverview.get_from_id(past_course.id),
        )
        content_availability_date = enrollment.created
        assert result == (content_availability_date + access_duration)

        # Content availability date is course start date
        start_date = now() + timedelta(weeks=10)
        future_course = CourseFactory(start=start_date)
        enrollment = CourseEnrollment.enroll(self.user, future_course.id, CourseMode.AUDIT)
        CourseDurationLimitConfig.objects.create(
            enabled=True,
            course=CourseOverview.get_from_id(future_course.id),
            enabled_as_of=past_course.start,
        )
        result = get_user_course_expiration_date(
            self.user,
            CourseOverview.get_from_id(future_course.id),
        )
        assert result is None

        add_course_mode(future_course, mode_slug=CourseMode.AUDIT)
        add_course_mode(future_course, upgrade_deadline_expired=False)
        result = get_user_course_expiration_date(
            self.user,
            CourseOverview.get_from_id(future_course.id),
        )
        content_availability_date = start_date.replace(microsecond=0)
        assert result == (content_availability_date + access_duration)

    @mock.patch("openedx.core.djangoapps.course_date_signals.utils.get_course_run_details")
    def test_expired_upgrade_deadline(self, mock_get_course_run_details):
        """
        The expiration date still exists if the upgrade deadline has passed
        """
        access_duration = timedelta(weeks=7)
        mock_get_course_run_details.return_value = {'weeks_to_complete': 7}

        start_date = now() - timedelta(weeks=10)
        course = CourseFactory(start=start_date)
        enrollment = CourseEnrollment.enroll(self.user, course.id, CourseMode.AUDIT)
        CourseDurationLimitConfig.objects.create(
            enabled=True,
            course=CourseOverview.get_from_id(course.id),
            enabled_as_of=course.start,
        )
        add_course_mode(course, mode_slug=CourseMode.AUDIT)
        add_course_mode(course, upgrade_deadline_expired=True)
        result = get_user_course_expiration_date(
            self.user,
            CourseOverview.get_from_id(course.id),
        )
        content_availability_date = enrollment.created
        assert result == (content_availability_date + access_duration)

    @mock.patch("openedx.core.djangoapps.course_date_signals.utils.get_course_run_details")
    @ddt.data(
        ({'user_partition_id': CONTENT_GATING_PARTITION_ID,
          'group_id': CONTENT_TYPE_GATE_GROUP_IDS['limited_access']}, True),
        ({'user_partition_id': CONTENT_GATING_PARTITION_ID,
          'group_id': CONTENT_TYPE_GATE_GROUP_IDS['full_access']}, False),
        ({'user_partition_id': ENROLLMENT_TRACK_PARTITION_ID,
          'group_id': settings.COURSE_ENROLLMENT_MODES['audit']['id']}, True),
        ({'user_partition_id': ENROLLMENT_TRACK_PARTITION_ID,
          'group_id': settings.COURSE_ENROLLMENT_MODES['verified']['id']}, False),
        ({'role': 'staff'}, False),
        ({'role': 'student'}, True),
        ({'username': 'audit'}, True),
        ({'username': 'verified'}, False),
    )
    @ddt.unpack
    def test_masquerade(self, masquerade_config, show_expiration_banner, mock_get_course_run_details):
        mock_get_course_run_details.return_value = {'weeks_to_complete': 12}
        audit_student = UserFactory(username='audit')
        CourseEnrollmentFactory.create(
            user=audit_student,
            course_id=self.course.id,
            mode='audit'
        )
        verified_student = UserFactory(username='verified')
        CourseEnrollmentFactory.create(
            user=verified_student,
            course_id=self.course.id,
            mode='verified'
        )
        CourseDurationLimitConfig.objects.create(
            enabled=True,
            course=CourseOverview.get_from_id(self.course.id),
            enabled_as_of=self.course.start,
        )

        instructor = UserFactory.create(username='instructor')
        CourseEnrollmentFactory.create(
            user=instructor,
            course_id=self.course.id,
            mode='audit'
        )
        CourseInstructorRole(self.course.id).add_users(instructor)
        self.client.login(username=instructor.username, password='test')

        self.update_masquerade(**masquerade_config)

        course_home_url = reverse('openedx.course_experience.course_home', args=[str(self.course.id)])
        response = self.client.get(course_home_url, follow=True)
        assert response.status_code == 200
        self.assertCountEqual(response.redirect_chain, [])
        banner_text = 'You lose all access to this course, including your progress,'
        if show_expiration_banner:
            self.assertContains(response, banner_text)
        else:
            self.assertNotContains(response, banner_text)

    @mock.patch("openedx.core.djangoapps.course_date_signals.utils.get_course_run_details")
    def test_masquerade_in_holdback(self, mock_get_course_run_details):
        mock_get_course_run_details.return_value = {'weeks_to_complete': 12}
        audit_student = UserFactory(username='audit')
        enrollment = CourseEnrollmentFactory.create(
            user=audit_student,
            course_id=self.course.id,
            mode='audit'
        )
        FBEEnrollmentExclusion.objects.create(enrollment=enrollment)
        CourseDurationLimitConfig.objects.create(
            enabled=True,
            course=CourseOverview.get_from_id(self.course.id),
            enabled_as_of=self.course.start,
        )

        instructor = UserFactory.create(username='instructor')
        enrollment = CourseEnrollmentFactory.create(
            user=instructor,
            course_id=self.course.id,
            mode='audit'
        )
        CourseInstructorRole(self.course.id).add_users(instructor)
        self.client.login(username=instructor.username, password='test')

        self.update_masquerade(username='audit')

        course_home_url = reverse('openedx.course_experience.course_home', args=[str(self.course.id)])
        response = self.client.get(course_home_url, follow=True)
        assert response.status_code == 200
        self.assertCountEqual(response.redirect_chain, [])
        banner_text = 'You lose all access to this course, including your progress,'
        self.assertNotContains(response, banner_text)

    @mock.patch("openedx.core.djangoapps.course_date_signals.utils.get_course_run_details")
    def test_masquerade_expired(self, mock_get_course_run_details):
        mock_get_course_run_details.return_value = {'weeks_to_complete': 1}

        audit_student = UserFactory(username='audit')
        enrollment = CourseEnrollmentFactory.create(
            user=audit_student,
            course_id=self.course.id,
            mode='audit',
        )
        enrollment.created = self.course.start
        enrollment.save()
        CourseDurationLimitConfig.objects.create(
            enabled=True,
            course=CourseOverview.get_from_id(self.course.id),
            enabled_as_of=self.course.start,
        )

        instructor = UserFactory.create(username='instructor')
        CourseEnrollmentFactory.create(
            user=instructor,
            course_id=self.course.id,
            mode='audit'
        )
        CourseInstructorRole(self.course.id).add_users(instructor)
        self.client.login(username=instructor.username, password='test')

        self.update_masquerade(username='audit')

        course_home_url = reverse('openedx.course_experience.course_home', args=[str(self.course.id)])
        response = self.client.get(course_home_url, follow=True)
        assert response.status_code == 200
        self.assertCountEqual(response.redirect_chain, [])
        banner_text = 'This learner does not have access to this course. Their access expired on'
        self.assertContains(response, banner_text)

    @mock.patch("openedx.core.djangoapps.course_date_signals.utils.get_course_run_details")
    @ddt.data(
        InstructorFactory,
        StaffFactory,
        BetaTesterFactory,
        OrgStaffFactory,
        OrgInstructorFactory,
        GlobalStaffFactory,
    )
    def test_no_banner_when_masquerading_as_staff(self, role_factory, mock_get_course_run_details):
        """
        When masquerading as a specific expired user, if that user has a staff role
        the expired course banner will not show up.
        """
        mock_get_course_run_details.return_value = {'weeks_to_complete': 1}

        if role_factory == GlobalStaffFactory:
            expired_staff = role_factory.create(password=TEST_PASSWORD)
        else:
            expired_staff = role_factory.create(password=TEST_PASSWORD, course_key=self.course.id)

        CourseEnrollmentFactory.create(
            mode=CourseMode.AUDIT,
            course_id=self.course.id,
            user=expired_staff,
        )
        Schedule.objects.update(start_date=self.THREE_YEARS_AGO)
        CourseDurationLimitConfig.objects.create(
            enabled=True,
            course=CourseOverview.get_from_id(self.course.id),
            enabled_as_of=self.course.start,
        )

        staff_user = StaffFactory.create(password=TEST_PASSWORD, course_key=self.course.id)
        CourseEnrollmentFactory.create(
            user=staff_user,
            course_id=self.course.id,
            mode='audit'
        )

        self.client.login(username=staff_user.username, password='test')

        self.update_masquerade(username=expired_staff.username)

        course_home_url = reverse('openedx.course_experience.course_home', args=[str(self.course.id)])
        response = self.client.get(course_home_url, follow=True)
        assert response.status_code == 200
        self.assertCountEqual(response.redirect_chain, [])
        banner_text = 'This learner does not have access to this course. Their access expired on'
        self.assertNotContains(response, banner_text)

    @mock.patch("openedx.core.djangoapps.course_date_signals.utils.get_course_run_details")
    @ddt.data(
        FORUM_ROLE_COMMUNITY_TA,
        FORUM_ROLE_GROUP_MODERATOR,
        FORUM_ROLE_MODERATOR,
        FORUM_ROLE_ADMINISTRATOR,
    )
    def test_no_banner_when_masquerading_as_forum_staff(self, role_name, mock_get_course_run_details):
        """
        When masquerading as a specific expired user, if that user has a forum staff role
        the expired course banner will not show up.
        """
        mock_get_course_run_details.return_value = {'weeks_to_complete': 1}

        expired_staff = UserFactory.create()
        role = RoleFactory(name=role_name, course_id=self.course.id)
        role.users.add(expired_staff)

        CourseEnrollmentFactory.create(
            mode=CourseMode.AUDIT,
            course_id=self.course.id,
            user=expired_staff,
        )
        Schedule.objects.update(start_date=self.THREE_YEARS_AGO)

        CourseDurationLimitConfig.objects.create(
            enabled=True,
            course=CourseOverview.get_from_id(self.course.id),
            enabled_as_of=self.course.start,
        )

        staff_user = StaffFactory.create(password=TEST_PASSWORD, course_key=self.course.id)
        CourseEnrollmentFactory.create(
            user=staff_user,
            course_id=self.course.id,
            mode='audit'
        )

        self.client.login(username=staff_user.username, password='test')

        self.update_masquerade(username=expired_staff.username)

        course_home_url = reverse('openedx.course_experience.course_home', args=[str(self.course.id)])
        response = self.client.get(course_home_url, follow=True)
        assert response.status_code == 200
        self.assertCountEqual(response.redirect_chain, [])
        banner_text = 'This learner does not have access to this course. Their access expired on'
        self.assertNotContains(response, banner_text)<|MERGE_RESOLUTION|>--- conflicted
+++ resolved
@@ -6,10 +6,7 @@
 from unittest import mock
 
 import ddt
-<<<<<<< HEAD
 from unittest import mock
-=======
->>>>>>> a872383a
 import six
 from django.conf import settings
 from django.urls import reverse
@@ -52,11 +49,7 @@
 class CourseExpirationTestCase(ModuleStoreTestCase, MasqueradeMixin):
     """Tests to verify the get_user_course_expiration_date function is working correctly"""
     def setUp(self):
-<<<<<<< HEAD
-        super().setUp()
-=======
         super().setUp()  # lint-amnesty, pylint: disable=super-with-arguments
->>>>>>> a872383a
         self.course = CourseFactory(
             start=now() - timedelta(weeks=10),
         )
@@ -69,11 +62,7 @@
 
     def tearDown(self):
         CourseEnrollment.unenroll(self.user, self.course.id)
-<<<<<<< HEAD
         super().tearDown()
-=======
-        super().tearDown()  # lint-amnesty, pylint: disable=super-with-arguments
->>>>>>> a872383a
 
     def test_enrollment_mode(self):
         """Tests that verified enrollments do not have an expiration"""
