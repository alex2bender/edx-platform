"""Utilities to assist with commerce tasks."""
from urlparse import urljoin

from django.conf import settings

from commerce.models import CommerceConfiguration
from openedx.core.djangoapps.site_configuration import helpers as configuration_helpers


class EcommerceService(object):
    """ Helper class for ecommerce service integration. """
    def __init__(self):
        self.config = CommerceConfiguration.current()

    @property
    def ecommerce_url_root(self):
        """ Retrieve Ecommerce service public url root. """
        return configuration_helpers.get_value('ECOMMERCE_PUBLIC_URL_ROOT', settings.ECOMMERCE_PUBLIC_URL_ROOT)

    def get_absolute_ecommerce_url(self, ecommerce_page_url):
        """ Return the absolute URL to the ecommerce page.

        Args:
            ecommerce_page_url (str): Relative path to the ecommerce page.

        Returns:
            Absolute path to the ecommerce page.
        """
        return urljoin(self.ecommerce_url_root, ecommerce_page_url)

    def get_receipt_page_url(self, order_number):
        """
        Gets the URL for the Order Receipt page hosted by the ecommerce service.

        Args:
            order_number (str): Order number.

        Returns:
            Receipt page for the specified Order.
        """
        ecommerce_receipt_page_url = configuration_helpers.get_value('ECOMMERCE_RECEIPT_PAGE_URL')
        if ecommerce_receipt_page_url:
            receipt_page_url = self.get_absolute_ecommerce_url(ecommerce_receipt_page_url)
        else:
            receipt_page_url = self.config.receipt_page
        return receipt_page_url + order_number

    def is_enabled(self, user):
        """
        Determines the availability of the EcommerceService based on user activation and service configuration.
        Note: If the user is anonymous we bypass the user activation gate and only look at the service config.

        Returns:
            Boolean
        """
        allow_user = user.is_active or user.is_anonymous()
        return allow_user and self.config.checkout_on_ecommerce_service

    def payment_page_url(self):
        """ Return the URL for the checkout page.

        Example:
            http://localhost:8002/basket/single_item/
        """
<<<<<<< HEAD
        ecommerce_url_root = configuration_helpers.get_value(
            'ECOMMERCE_PUBLIC_URL_ROOT',
            settings.ECOMMERCE_PUBLIC_URL_ROOT,
        )
        return urljoin(ecommerce_url_root, self.config.single_course_checkout_page)
=======
        return self.get_absolute_ecommerce_url(self.config.single_course_checkout_page)
>>>>>>> 596a44c3

    def checkout_page_url(self, sku):
        """ Construct the URL to the ecommerce checkout page and include a product.

        Example:
            http://localhost:8002/basket/single_item/?sku=5H3HG5
        """
        return "{}?sku={}".format(self.get_absolute_ecommerce_url(self.config.single_course_checkout_page), sku)<|MERGE_RESOLUTION|>--- conflicted
+++ resolved
@@ -62,15 +62,7 @@
         Example:
             http://localhost:8002/basket/single_item/
         """
-<<<<<<< HEAD
-        ecommerce_url_root = configuration_helpers.get_value(
-            'ECOMMERCE_PUBLIC_URL_ROOT',
-            settings.ECOMMERCE_PUBLIC_URL_ROOT,
-        )
-        return urljoin(ecommerce_url_root, self.config.single_course_checkout_page)
-=======
         return self.get_absolute_ecommerce_url(self.config.single_course_checkout_page)
->>>>>>> 596a44c3
 
     def checkout_page_url(self, sku):
         """ Construct the URL to the ecommerce checkout page and include a product.
