--- conflicted
+++ resolved
@@ -590,11 +590,7 @@
         # Verify that changes are present
         self.assertTrue(self.store.has_changes(component))
 
-<<<<<<< HEAD
-    @ddt.data('draft', 'split')
-=======
-    @ddt.data(ModuleStoreEnum.Type.mongo, ModuleStoreEnum.Type.split)
->>>>>>> fdeceb10
+    @ddt.data(ModuleStoreEnum.Type.mongo, ModuleStoreEnum.Type.split)
     def test_unit_stuck_in_published_mode_after_delete(self, default_ms):
         """
         Test that a unit does not get stuck in published mode
@@ -637,8 +633,6 @@
         vertical = self.store.get_item(vertical.location)
         self.assertTrue(self._has_changes(vertical.location))
 
-<<<<<<< HEAD
-=======
     @ddt.data(ModuleStoreEnum.Type.mongo, ModuleStoreEnum.Type.split)
     def test_publish_automatically_after_delete_unit(self, default_ms):
         """
@@ -660,7 +654,6 @@
         self.store.delete_item(vertical.location, self.user_id)
         self.assertFalse(self._has_changes(sequential.location))
 
->>>>>>> fdeceb10
     def setup_has_changes(self, default_ms):
         """
         Common set up for has_changes tests below.
